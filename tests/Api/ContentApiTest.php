--- conflicted
+++ resolved
@@ -38,15 +38,12 @@
         $response
             ->assertStatus(200)
             ->assertJsonStructure(['data' => ['id']]);
-<<<<<<< HEAD
-=======
 
         $this->assertDatabaseHas('hh5p_contents', [
             'id' => $response->getData()->data->id,
             'user_id' => $this->user->id,
             'author' => $this->user->email
         ]);
->>>>>>> 39f4d2a4
     }
 
     public function testContentCreateNoNonce(): void
