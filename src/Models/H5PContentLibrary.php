--- conflicted
+++ resolved
@@ -11,11 +11,6 @@
     public $timestamps = false;
 
     protected $table = 'hh5p_contents_libraries';
-<<<<<<< HEAD
-=======
-
-    protected $primaryKey =  ['content_id', 'library_id', 'dependency_type'];
->>>>>>> 98a9a183
 
     protected $fillable = [
         'content_id',
