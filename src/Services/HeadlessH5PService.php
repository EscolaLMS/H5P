--- conflicted
+++ resolved
@@ -504,13 +504,12 @@
         return true;
     }
 
-<<<<<<< HEAD
-=======
+
     /**
      * @param $id
      * @return array
      */
->>>>>>> eabdc371
+
     public function getSettingsForContent($id): array
     {
         $content = $this->getCore()->loadContent($id);
