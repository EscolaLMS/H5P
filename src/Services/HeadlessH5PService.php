--- conflicted
+++ resolved
@@ -220,11 +220,7 @@
         }
         $settings['core']['scripts'][] = $config['get_h5peditor_url'] . '/scripts/h5peditor-editor.js';
         $settings['core']['scripts'][] = $config['get_h5peditor_url'] . '/scripts/h5peditor-init.js';
-<<<<<<< HEAD
-        $settings['core']['scripts'][] = $config['get_h5peditor_url'] . '/language/' . $lang . '.js';
-=======
         $settings['core']['scripts'][] = $config['get_h5peditor_url'] . '/language/'. $lang .'.js';
->>>>>>> cd61edbc
 
         $settings['editor'] = [
             'filesPath' => isset($content) ? url("h5p/content/$content") : url('h5p/editor'),
