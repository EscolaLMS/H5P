<?php

use EscolaLms\HeadlessH5P\Http\Controllers\ContentApiController;
use EscolaLms\HeadlessH5P\Http\Controllers\EditorApiController;
use EscolaLms\HeadlessH5P\Http\Controllers\FilesApiController;
use EscolaLms\HeadlessH5P\Http\Controllers\LibraryApiController;
use Illuminate\Support\Facades\Route;

Route::group(['middleware' => ['api'], 'prefix' => 'api'], function () {
    Route::group(['prefix' => 'admin/hh5p'], function () {
        Route::post('library', [LibraryApiController::class, 'store'])->name('hh5p.library.store');
        Route::get('library', [LibraryApiController::class, 'index'])->name('hh5p.library.list');
        Route::delete('library/{id}', [LibraryApiController::class, 'destroy'])->name('hh5p.library.delete');
        Route::get('editor', EditorApiController::class)->name('hh5p.editor.settings');
        Route::get('editor/{id}', EditorApiController::class)->name('hh5p.editor.contentSettings');
        Route::get('libraries', [LibraryApiController::class, 'libraries'])->name('hh5p.library.libraries');
        Route::post('libraries', [LibraryApiController::class, 'libraries'])->name('hh5p.library.libraries');
        Route::post('content/upload', [ContentApiController::class, 'upload'])->name('hh5p.content.upload');
        Route::post('content', [ContentApiController::class, 'store'])->name('hh5p.content.store');
        Route::post('content/{id}', [ContentApiController::class, 'update'])->name('hh5p.content.update');
        Route::delete('content/{id}', [ContentApiController::class, 'destroy'])->name('hh5p.content.destroy');
        Route::get('content', [ContentApiController::class, 'index'])->name('hh5p.content.index');
        Route::get('content/{id}/export', [ContentApiController::class, 'download'])->name('hh5p.content.export');
        Route::get('content/{id}', [ContentApiController::class, 'show'])->name('hh5p.content.show');
        Route::post('files', FilesApiController::class)->name('hh5p.files.upload');
        Route::post('files/{nonce}', FilesApiController::class)->name('hh5p.files.upload.nonce');
    });

    Route::group(['prefix' => 'hh5p'], function () {
        Route::get('content/{id}', [ContentApiController::class, 'frontShow'])->name('hh5p.content.show');

        Route::get('/', function () {
            return 'Hello World';
        })->name('hh5p.index'); // DO not remove this is needed as prefix for editor ajax calls
    });
});

Route::group(['prefix' => 'api/hh5p'], function () {
    Route::get('libraries', [LibraryApiController::class, 'libraries'])->name('hh5p.library.libraries');
    Route::post('libraries', [LibraryApiController::class, 'libraries'])->name('hh5p.library.libraries');
<<<<<<< HEAD
    Route::post('files/{nonce}', FilesApiController::class)->name('hh5p.files.upload.nonce');
=======
>>>>>>> 962af5b0
});<|MERGE_RESOLUTION|>--- conflicted
+++ resolved
@@ -23,7 +23,6 @@
         Route::get('content/{id}/export', [ContentApiController::class, 'download'])->name('hh5p.content.export');
         Route::get('content/{id}', [ContentApiController::class, 'show'])->name('hh5p.content.show');
         Route::post('files', FilesApiController::class)->name('hh5p.files.upload');
-        Route::post('files/{nonce}', FilesApiController::class)->name('hh5p.files.upload.nonce');
     });
 
     Route::group(['prefix' => 'hh5p'], function () {
@@ -38,8 +37,5 @@
 Route::group(['prefix' => 'api/hh5p'], function () {
     Route::get('libraries', [LibraryApiController::class, 'libraries'])->name('hh5p.library.libraries');
     Route::post('libraries', [LibraryApiController::class, 'libraries'])->name('hh5p.library.libraries');
-<<<<<<< HEAD
     Route::post('files/{nonce}', FilesApiController::class)->name('hh5p.files.upload.nonce');
-=======
->>>>>>> 962af5b0
 });