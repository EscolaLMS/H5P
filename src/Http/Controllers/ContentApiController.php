--- conflicted
+++ resolved
@@ -88,11 +88,7 @@
     public function frontShow(ContentReadRequest $request, string $uuid): JsonResponse
     {
         try {
-<<<<<<< HEAD
-            $settings = $this->hh5pService->getContentSettings($id);
-=======
             $settings = $this->hh5pService->getContentSettings($request->getH5PContent()->id, $lang);
->>>>>>> 2edeaffa
         } catch (Exception $error) {
             return $this->sendError($error->getMessage(), 422);
         }
